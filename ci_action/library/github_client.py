--- conflicted
+++ resolved
@@ -119,7 +119,6 @@
     return {'unit': unit_run.id, 'integration': integration_run.id}
 
 
-<<<<<<< HEAD
 @lru_cache(maxsize=1)
 def get_client():
     """Lazily initialize and cache the GitHub client manager from environment."""
@@ -133,8 +132,6 @@
             f'{GITHUB_URI} and end in .git.')
 
 
-=======
->>>>>>> 325eda67
 def get_fullname_from_github_uri(repo_uri: str) -> str:
     """Converts https://github.com/org/repo.git or https://github.com/org/repo into org/repo."""
     # Remove the GitHub URI prefix
@@ -144,10 +141,7 @@
         repo_path = repo_path[:-4]
     return repo_path
 
-<<<<<<< HEAD
 
-=======
->>>>>>> 325eda67
 def get_repo_tuple_from_github_uri(repo_uri: str) -> str:
     """Converts https://github.com/org/repo.git into a ("repo", "org") tuple."""
     full_repo = get_fullname_from_github_uri(repo_uri)
