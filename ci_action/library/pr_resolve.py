import logging
import re
from typing import Any, Mapping, NamedTuple, Union

from ci_action.library import github_client

LOG = logging.getLogger("pr_resolve")

logging.basicConfig(level=logging.INFO)


INTEGRATED_ORG_WHITELIST = frozenset(['jcsda-internal', 'jcsda', 'geos-esm'])

# Build group regex searches for instances of "build-group=<PR link>". The link
# may be a literal GitHub URL, or it can be a short-link that is also respected
# by the GitHub UI. Because the link format isn't known initially, we match
# against any possible set of URL characters and refine the match in a later
# step.
BUILD_GROUP_RE = re.compile(
    r'^build-group\s?=\s?([a-zA-Z0-9\/:#\._-]{10,70})\s*$', re.MULTILINE | re.IGNORECASE)
# Once the build group line is captured, this is used to parse the repository
# and pull request number from the captured text.
BUILD_GROUP_LINK = re.compile(
    r'([A-Za-z0-9._-]{3,30})/([A-Za-z0-9._-]{3,40})(?:#|/pull/)([0-9]{1,7})\s*$')
CACHE_BEHAVIOR_RE = re.compile(
    r'^jedi-ci-build-cache\s?=\s?(skip|rebuild)\s*$', re.MULTILINE | re.IGNORECASE)
DRAFT_PR_RUN_RE = re.compile(
    r'^run-ci-on-draft\s?=\s?([a-zA-Z]{0,10})\s*$', re.MULTILINE | re.IGNORECASE)
DEBUG_CI_RE = re.compile(
    r'^jedi-ci-debug\s?=\s?t(rue)?\s*$', re.MULTILINE | re.IGNORECASE)
NEXT_CI_RE = re.compile(
    r'^jedi-ci-next\s?=\s?t(rue)?\s*$', re.MULTILINE | re.IGNORECASE)
CI_TEST_SELECT_RE = re.compile(
    r'^jedi-ci-test-select\s?=\s?(random|all|intel|gcc|gcc11)?\s*$', re.MULTILINE | re.IGNORECASE)
JEDI_BUNDLE_BRANCH_RE = re.compile(
    r'^jedi-ci-bundle-branch\s?=\s?([a-zA-Z0-9\/:#\._-]{1,70})?\s*$', re.MULTILINE | re.IGNORECASE)
DEPRECATED_MANIFEST_BRANCH_RE = re.compile(
    r'^jedi-ci-manifest-branch\s?=\s?([a-zA-Z0-9\/:#\._-]{1,70})?\s*$', re.MULTILINE | re.IGNORECASE)  # noqa: E501


class Exception(Exception):
    """Exception raised by any well-characterized PR resolve failure."""
    pass


class TestAnnotations(NamedTuple):
    # A dict mapping repository names to pull request numbers. This map is
    # used to generate the pull request build group.
    build_group_map: Mapping[str, int]

    # A string value representing a json boolean ("true" or "false"), this is
    # passed to the build-info json file. If set to "true" the test runner will
    # not read from the cache and will build all code.
    skip_cache: str

<<<<<<< HEAD
=======
    # A string value representing a json boolean ("true" or "false"). This is
    # passed to the build-info json file. If set to "true" the cache will be
    # re-built.
    rebuild_cache: str

>>>>>>> 53ee6c95
    # Should draft pull request run all tests. Defaults to False.
    run_on_draft: bool

    # If True, a 2-hour sleep will be added to the conclusion of a test.
    debug_mode: bool

    # Suffix used to select the CI environment. May be an empty sting or
    # may be "-next" meaning that the "<env-name>-next" environment will be
    # used for testing.
    next_ci_suffix: str

    # Selects which test to run, may be "random", "all", or one of the three
    # valid build environments.
    test_select: str

    # Sets the jedi-bundle branch used for building the tests. If this value
    # is not set (or set to an empty string) the test runner will checkout the
    # default branch. This branch must exist in `JCSDA-internal/jedi-bundle`.
    jedi_bundle_branch: str


def read_test_annotations(
        repo_uri: str,
        pr_number: int,
        pr_payload: Union[Mapping[str, Any], None],
        testmode: bool,
        build_group_regex=BUILD_GROUP_RE,
        cache_regex=CACHE_BEHAVIOR_RE,
        draft_regex=DRAFT_PR_RUN_RE,
        debug_regex=DEBUG_CI_RE,
        test_select_regex=CI_TEST_SELECT_RE,
        next_ci_regex=NEXT_CI_RE,
        jedi_bundle_branch_regex=JEDI_BUNDLE_BRANCH_RE,
        manifest_branch_regex=DEPRECATED_MANIFEST_BRANCH_RE,
) -> TestAnnotations:
    """Reads all jedi-ci specific behavior annotations from a pull request.

    Returns a TestAnnotations named-tuple with all values set from the pull
    request description or set to the default.
    """
    # Get the PR description if it was not provided by the caller.
    if not pr_payload:
        github_client.validate_github_uri(repo_uri=repo_uri)
        repo, org = github_client.get_repo_tuple_from_github_uri(repo_uri=repo_uri)
        grepo = github_client.get_client().get_repository(repo, org)
        pr_payload = grepo.get_pull(pr_number)._rawData
        pr_body = pr_payload["body"]
    else:
        pr_body = pr_payload["body"]

    LOG.info(f'pr_body: {pr_body}')
    # GitHub may use windows newlines (\r\n), this swap here ensures that no
    # matter what newline type is returned, the text is evaluated with standard
    # newlines.
    pr_body = '\n'.join(pr_body.splitlines())
    # Build Group
    build_group_members = []
    build_group_matches = build_group_regex.findall(pr_body)
    LOG.info(f'build_group_matches: {build_group_matches}')
    for group_match in build_group_matches:
        build_group_members.append(group_match)
    print(f'Intermediate group matches: {build_group_members}')
    build_group_pr_map = get_build_group_pr_map(build_group_members)
    if not testmode:
        # If this is not a self-test then the target repo is added to
        # the build group PR map since it will be used for bundle rewriting.
        repo_name, org = github_client.get_repo_tuple_from_github_uri(repo_uri=repo_uri)
        build_group_pr_map[f'{org.lower()}/{repo_name.lower()}'] = int(pr_number)

    # Cache behavior: "rebuild" is no longer supported. Only 'skip'.
    skip_cache = 'false'
    cache_behavior = cache_regex.findall(pr_body)
    if cache_behavior and cache_behavior[0].lower() == 'rebuild':
        raise Exception('Cache rebuild (annotation "jedi-ci-build-cache=rebuild")'
                        ' is no longer supported.')
    if cache_behavior and cache_behavior[0].lower() == 'skip':
        skip_cache = 'true'

    # Draft pull requests must be annotated for tests to run. If a pull request
    # is a draft pull request, the tests will be skipped unless the author
    # has added an annotation.
    run_on_draft = False  # Start with negative assumption.
    draft_pr_note = draft_regex.findall(pr_body)
<<<<<<< HEAD
    if draft_pr_note and draft_pr_note[0].lower() in ['t', 'true', 'yes']:
=======
    # Added "ci-action" for testing the new "jedi-ci" action without triggering legacy CI.
    if draft_pr_note and draft_pr_note[0].lower() in ['t', 'true', 'yes', 'jedici']:
>>>>>>> 53ee6c95
        run_on_draft = True

    # Check if debug mode is enabled.
    debug_mode = bool(debug_regex.findall(pr_body))
    # Check if "next" CI is enabled and set the suffix
    next_ci = bool(next_ci_regex.findall(pr_body))
    next_ci_suffix = '-next' if next_ci else ''

    test_select_found = test_select_regex.findall(pr_body)
    if test_select_found:
        test_select = test_select_found[0]
    else:
        test_select = 'random'

    # Determine if there is a nonstandard jedi-bundle branch.
    bundle_branch_config = jedi_bundle_branch_regex.findall(pr_body)
    bundle_branch = ''
    if bundle_branch_config:
        bundle_branch = bundle_branch_config[0]

    # There is no longer a unified "manifest". This check raises an exception
    # so that the user re-configures their test annotations.
    manifest_branch_config = manifest_branch_regex.findall(pr_body)
    if manifest_branch_config:
        raise Exception('The "jedi-ci-manifest-branch" annotation is deprecated; dependency'
                        ' configuration is now in //.github/workflows/start-jedi-ci.yml')

    return TestAnnotations(
        build_group_map=build_group_pr_map,
        skip_cache=skip_cache,
<<<<<<< HEAD
=======
        rebuild_cache=rebuild_cache,
>>>>>>> 53ee6c95
        run_on_draft=run_on_draft,
        debug_mode=debug_mode,
        next_ci_suffix=next_ci_suffix,
        test_select=test_select,
        jedi_bundle_branch=bundle_branch,
    )


def get_build_group_pr_map(build_group_members):
    pr_map = {}
    for member in build_group_members:
        member_match = BUILD_GROUP_LINK.search(member)
        if not member_match:
            continue
        owner, repo, pull_number = member_match.groups()
        pr_map[f'{owner.lower()}/{repo.lower()}'] = int(pull_number)
    return pr_map


def gather_build_group_hashes(build_group_mapping):
    """Colects the commit hash for each repository in the build group."""
    pr_group_map_out = {}

    for repo_name_key, pr_number in build_group_mapping.items():
        org, repo = repo_name_key.split('/')
        grepo = github_client.get_client().get_repository(repo, org)
        pr = grepo.get_pull(pr_number)
        pr_group_map_out[repo_name_key] = {
            "name_key": repo_name_key,
            "uri": grepo.clone_url,
            "version_ref": {
                "pr_id": pr.number,
                "branch": pr.head.ref,
                "commit": pr.head.sha,
            },
        }
    return pr_group_map_out<|MERGE_RESOLUTION|>--- conflicted
+++ resolved
@@ -53,14 +53,6 @@
     # not read from the cache and will build all code.
     skip_cache: str
 
-<<<<<<< HEAD
-=======
-    # A string value representing a json boolean ("true" or "false"). This is
-    # passed to the build-info json file. If set to "true" the cache will be
-    # re-built.
-    rebuild_cache: str
-
->>>>>>> 53ee6c95
     # Should draft pull request run all tests. Defaults to False.
     run_on_draft: bool
 
@@ -144,12 +136,8 @@
     # has added an annotation.
     run_on_draft = False  # Start with negative assumption.
     draft_pr_note = draft_regex.findall(pr_body)
-<<<<<<< HEAD
-    if draft_pr_note and draft_pr_note[0].lower() in ['t', 'true', 'yes']:
-=======
     # Added "ci-action" for testing the new "jedi-ci" action without triggering legacy CI.
     if draft_pr_note and draft_pr_note[0].lower() in ['t', 'true', 'yes', 'jedici']:
->>>>>>> 53ee6c95
         run_on_draft = True
 
     # Check if debug mode is enabled.
@@ -180,10 +168,6 @@
     return TestAnnotations(
         build_group_map=build_group_pr_map,
         skip_cache=skip_cache,
-<<<<<<< HEAD
-=======
-        rebuild_cache=rebuild_cache,
->>>>>>> 53ee6c95
         run_on_draft=run_on_draft,
         debug_mode=debug_mode,
         next_ci_suffix=next_ci_suffix,
