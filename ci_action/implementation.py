"""Webhook implementation for Github"""

import boto3
import concurrent.futures
import logging
import os
import random
import shutil
import subprocess
import time
<<<<<<< HEAD
=======
import yaml
>>>>>>> daa0412a

from ci_action.library import aws_client
from ci_action.library import cmake_rewrite
from ci_action.library import github_client
from ci_action.library import pr_resolve

import pprint

BUILD_ENVIRONMENTS = ['gcc', 'intel', 'gcc11']

LOG = logging.getLogger("implementation")

BUILD_CACHE_BUCKET = os.environ.get('BUILD_CACHE_BUCKET', 'jcsda-usaf-ci-build-cache')


class TimeCheckpointer:
    def __init__(self):
        self._checkpoint_time = time.time()

    def checkpoint(self):
        """Get elapsed time in seconds."""
        time_now = time.time()
        checkpoint_delta = round(time_now - self._checkpoint_time, 4)
        self._checkpoint_time = time_now
        return f'<time elapsed: {checkpoint_delta} seconds>'


def check_output(args, **kwargs):
    """
    Wrapper around subprocess.check_output that logs the command and its output.
    """
    LOG.info(f"Running command: {' '.join(args)}")
    return subprocess.check_output(args, **kwargs)


def upload_to_aws(bucket_name, s3_client, tarball_path, s3_file):
    """Upload file to S3 bucket"""
    with open(tarball_path, 'rb') as f:
        s3_client.put_object(Body=f, Bucket=bucket_name, Key=s3_file)
    s3_path = f's3://{bucket_name}/{s3_file}'
    return s3_path


def prepare_and_launch_ci_test(
    infra_config,
    config,
    bundle_repo_path,
    target_repo_path,
):
    """The main function that will be called to prepare and launch the CI test.

    This is similar to the process_event function, which was used by the lambda
    CI actuator but has been adapted for the Github-based Action CI.

    Args:
        infra_config: The infrastructure configuration for the CI test, pulled
                      from the cloud formation application resources.
        config: The GitHub action environment configuration including
                            PR metadata and passed config variables.
        bundle_repo_path: The path to the bundle repository.
        target_repo_path: The path to the target repository.

    Returns:
        A list of errors that occurred during the test launch. Any potentially
        recoverable errors should be returned as a list of strings so that the
        action can fail (notifying us of an issue) even if part of the test
        launches successfully.
    """
    # Some cleanup and housekeeping operations should not block the test launch
    # but should be logged as non-blocking errors so the action can fail (notifying
    # us of an issue).
    non_blocking_errors = []

    # Use got to clone the bundle repository into the bundle_repo_path using
    # bundle_repository and bundle_branch
    timer = TimeCheckpointer()
    if not os.path.exists(bundle_repo_path):
        LOG.info(f"Cloning bundle repository into {bundle_repo_path}")
        check_output([
            'git', 'clone', '--branch', config['bundle_branch'],
            config['bundle_repository'], bundle_repo_path
        ])

    # Fetch config from the pull request data
    repo_uri = f'https://github.com/{config["owner"]}/{config["repo_name"]}.git'
    test_annotations = pr_resolve.read_test_annotations(
        repo_uri=repo_uri,
        pr_number=config['pull_request_number'],
        pr_payload=config['pr_payload'],
        testmode=config['self_test'],
    )
    LOG.info('test_annotations:')
    annotations_pretty = pprint.pformat(test_annotations)
    LOG.info(f'{timer.checkpoint()}\n{annotations_pretty}')

    repo_to_commit_hash = pr_resolve.gather_build_group_hashes(
        test_annotations.build_group_map
    )
    repo_to_commit_hash_pretty = pprint.pformat(repo_to_commit_hash)
    LOG.info(
        f'{timer.checkpoint()}\nrepo_to_commit_hash:\n{repo_to_commit_hash_pretty}'
    )

    # Import the bundle file
    bundle_file = os.path.join(bundle_repo_path, 'CMakeLists.txt')
    bundle_file_unittest = bundle_file
    bundle_original = os.path.join(
        bundle_repo_path, 'CMakeLists.txt.original'
    )
    bundle_integration = os.path.join(
        bundle_repo_path, 'CMakeLists.txt.integration'
    )
    with open(bundle_file, 'r') as f:
        bundle = cmake_rewrite.CMakeFile(f.read())

    # Move the original bundle file to the original file.
    shutil.move(bundle_file, bundle_original)

    # Rewrite the bundle cmake file twice
    # First, rewrite the unit test bundle file with the build group commit hashes
    with open(bundle_file_unittest, 'w') as f:
        bundle.rewrite_build_group_whitelist(
            file_object=f,
            enabled_bundles=set(config['unittest_dependencies'] + [config['repo_name']]),
            build_group_commit_map=repo_to_commit_hash,
        )

    # Create an integration test file.
    with open(bundle_integration, 'w') as f:
        bundle.rewrite_build_group_blacklist(
            file_object=f,
            disabled_bundles=set(),
            build_group_commit_map=repo_to_commit_hash,
        )
    LOG.info(f'{timer.checkpoint()}\n Rewrote bundle for build groups.')

    # Add resources to the bundle by copying all files in /app/shell to jedi_ci_resources
    shutil.copytree(
        '/app/shell', os.path.join(bundle_repo_path, 'jedi_ci_resources')
    )

    # Create a tarball  the new bundle (with test resources).
    LOG.info(f"Creating bundle.tar.gz from {bundle_repo_path}")
    bundle_tarball = "bundle.tar.gz"
    check_output([
        'tar', '-czf', bundle_tarball, '-C', os.path.dirname(bundle_repo_path),
        os.path.basename(bundle_repo_path)
    ])
    LOG.info(f"{timer.checkpoint()}\nCreated bundle tarball at {bundle_tarball}")

    # Upload the bundle to S3.
    s3_file = (
        f'ci_action_bundles/{config["repository"]}/'
        f'{config["pull_request_number"]}-'
        f'{config["trigger_commit"]}-bundle.tar.gz'
    )
    s3_client = boto3.client('s3')
    configured_bundle_tarball_s3_path = upload_to_aws(
        BUILD_CACHE_BUCKET, s3_client, bundle_tarball, s3_file
    )

    # Select the build environments to test.
    test_select = test_annotations.test_select
    if test_select == 'random':
        chosen_build_environments = [random.choice(BUILD_ENVIRONMENTS)]
    elif test_select == 'all':
        chosen_build_environments = [e for e in BUILD_ENVIRONMENTS]
    else:
        chosen_build_environments = [test_select]

    # Use a thread pool to cancel prior unfinished jobs and their associated check runs.
    # This process is done in parallel to save time on slow network-bound operations.
    with concurrent.futures.ThreadPoolExecutor(max_workers=2) as executor:

        # Submit operation: cancel prior unfinished AWS Batch jobs for the PR.
        cxl_batch_future = executor.submit(
            aws_client.cancel_prior_batch_jobs,
            job_queue=infra_config['batch_queue'],
            repo_name=config['repo_name'],
            pr=config["pull_request_number"],
        )

        # Submit operation: cancel unfinished check runs for the PR.
        cxl_checkrun_future = executor.submit(
            github_client.cancel_prior_unfinished_check_runs,
<<<<<<< HEAD
            repo=config['repo_name'],
            owner=config['owner'],
            pr_number=config["pull_request_number"],
=======
            repo=environment_config['repo_name'],
            owner=environment_config['owner'],
            pr_number=environment_config["pull_request_number"],
>>>>>>> daa0412a
        )

        # Wait for the cancel operations to complete.
        for future in concurrent.futures.as_completed([cxl_batch_future, cxl_checkrun_future]):
            try:
                future.result()
            except Exception as e:
                if future is cxl_batch_future:
                    non_blocking_errors.append(f"Error cancelling prior batch jobs: {e}")
                else:
                    non_blocking_errors.append(f"Error cancelling prior check runs: {e}")

    # This is a constructor for the configuration needed to submit AWS Batch jobs.
    # This constructor reads configuration from the environment and must be
    # configured via environmental variables set in the Lambda function. Note that
    # the timeout is set to is 4 hours since even a full cache rebuild should much
    # less time. For information on the config variables.
    batch_config_builder = aws_client.BatchSubmitConfigBuilder(
        job_name_map=infra_config['batch_job_name_map'],
        job_queue=infra_config['batch_queue'],
        timeout=60 * 240
    )

    # write the test github check runs to the PR.
    for build_environment in chosen_build_environments:
        checkrun_id_map = github_client.create_check_runs(
            build_environment,
            config['repo_name'],
            config['owner'],
            config['trigger_commit'],
            test_annotations.next_ci_suffix)
        LOG.info(f'{timer.checkpoint()}\nCreated check runs for {build_environment}.')

        # Note checkrun_id_map is dict {'unit': unit_run.id, 'integration': integration_run.id}
        debug_time = 60 * 30 if test_annotations.debug_mode else 0
        build_identity = (
            f'{config["repo_name"]}-'
            f'{config["pull_request_number"]}-'
            f'{config["trigger_commit_short"]}-{build_environment}'
        )
        repo_name_full = (
            f'{config["owner"]}/{config["repo_name"]}'
        )

        job = aws_client.submit_test_batch_job(
            config=batch_config_builder.get_config(
                build_environment + test_annotations.next_ci_suffix
            ),
            repo_name=config['repo_name'],
            repo_name_full=repo_name_full,
            commit=config['trigger_commit_short'],
            pr=config['pull_request_number'],
            configured_bundle_tarball=configured_bundle_tarball_s3_path,
            debug_time_seconds=debug_time,
            build_identity=build_identity,
            unittest_tag=config['unittest_tag'],
            trigger_sha=config['trigger_commit'],
            trigger_pr=str(config['pull_request_number']),
            integration_run_id=checkrun_id_map['integration'],
            unit_run_id=checkrun_id_map['unit'],
            unittest_dependencies=' '.join(config['unittest_dependencies']),
            test_script=config['test_script'],
        )
        job_arn = job['jobArn']
        LOG.info(
            f'{timer.checkpoint()}\nSubmitted Batch Job for build environment '
            f'{build_environment}: "{job_arn}".'
        )
    return non_blocking_errors<|MERGE_RESOLUTION|>--- conflicted
+++ resolved
@@ -1,5 +1,7 @@
 """Webhook implementation for Github"""
 
+import boto3
+import concurrent.futures
 import boto3
 import concurrent.futures
 import logging
@@ -8,10 +10,6 @@
 import shutil
 import subprocess
 import time
-<<<<<<< HEAD
-=======
-import yaml
->>>>>>> daa0412a
 
 from ci_action.library import aws_client
 from ci_action.library import cmake_rewrite
@@ -174,6 +172,7 @@
     )
 
     # Select the build environments to test.
+    # Select the build environments to test.
     test_select = test_annotations.test_select
     if test_select == 'random':
         chosen_build_environments = [random.choice(BUILD_ENVIRONMENTS)]
@@ -189,6 +188,13 @@
         # Submit operation: cancel prior unfinished AWS Batch jobs for the PR.
         cxl_batch_future = executor.submit(
             aws_client.cancel_prior_batch_jobs,
+    # Use a thread pool to cancel prior unfinished jobs and their associated check runs.
+    # This process is done in parallel to save time on slow network-bound operations.
+    with concurrent.futures.ThreadPoolExecutor(max_workers=2) as executor:
+
+        # Submit operation: cancel prior unfinished AWS Batch jobs for the PR.
+        cxl_batch_future = executor.submit(
+            aws_client.cancel_prior_batch_jobs,
             job_queue=infra_config['batch_queue'],
             repo_name=config['repo_name'],
             pr=config["pull_request_number"],
@@ -197,16 +203,20 @@
         # Submit operation: cancel unfinished check runs for the PR.
         cxl_checkrun_future = executor.submit(
             github_client.cancel_prior_unfinished_check_runs,
-<<<<<<< HEAD
             repo=config['repo_name'],
             owner=config['owner'],
             pr_number=config["pull_request_number"],
-=======
-            repo=environment_config['repo_name'],
-            owner=environment_config['owner'],
-            pr_number=environment_config["pull_request_number"],
->>>>>>> daa0412a
-        )
+        )
+
+        # Wait for the cancel operations to complete.
+        for future in concurrent.futures.as_completed([cxl_batch_future, cxl_checkrun_future]):
+            try:
+                future.result()
+            except Exception as e:
+                if future is cxl_batch_future:
+                    non_blocking_errors.append(f"Error cancelling prior batch jobs: {e}")
+                else:
+                    non_blocking_errors.append(f"Error cancelling prior check runs: {e}")
 
         # Wait for the cancel operations to complete.
         for future in concurrent.futures.as_completed([cxl_batch_future, cxl_checkrun_future]):
